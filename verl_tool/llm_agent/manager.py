--- conflicted
+++ resolved
@@ -79,7 +79,6 @@
         do_actions = []
         for i, resp in enumerate(responses_str):
             resp = resp.strip(' \n')
-<<<<<<< HEAD
             if self.config.no_action_as_stop and action_step >= self.config.min_action_num:
                 has_action = False
                 for j in range(len(self.action_stop_tokens)):
@@ -89,14 +88,6 @@
                         break
             else:
                 has_action = True
-=======
-            has_action = False
-            for j in range(len(self.action_stop_tokens)):
-                if resp.endswith(self.action_stop_tokens[j]):
-                    has_action = True
-                    responses_str[i] = resp.split(self.action_stop_tokens[j])[0] + self.action_stop_tokens[j]
-                    break
->>>>>>> bccf7e39
             do_actions.append(has_action)
         responses = self._batch_tokenize(responses_str).to(torch.int64)
         return responses, responses_str, do_actions
@@ -299,12 +290,7 @@
 
             rollings_active = DataProto.from_dict({
                 k: v[active_mask] for k, v in rollings.batch.items()
-<<<<<<< HEAD
             }, meta_info=ori_meta_info)
-=======
-            })
-            rollings_active.meta_info.update(ori_meta_info)
->>>>>>> bccf7e39
             with self.actor_rollout_wg.rollout.update_sampling_params(**agent_sampling_params):
                 gen_output = self.actor_rollout_wg.rollout.generate_sequences(rollings_active)
 
@@ -342,10 +328,6 @@
         final_output = right_side.copy()
         final_output['prompts'] = left_side['input_ids']
         
-<<<<<<< HEAD
-
-=======
->>>>>>> bccf7e39
         # padding responses length to max_response_length
         if final_output['responses'].shape[1] < self.config.max_response_length:
             final_output['responses'] = self.tensor_fn.pad_tensor(
@@ -354,7 +336,6 @@
                 padding_side='right'
             )
         
-<<<<<<< HEAD
         # padding response_with_info_mask length to max_response_length 
         if final_output['responses_with_info_mask'].shape[1] < self.config.max_response_length:
             final_output['responses_with_info_mask'] = self.tensor_fn.pad_tensor(
@@ -363,8 +344,6 @@
                 padding_side='right'
             )
         
-=======
->>>>>>> bccf7e39
         # Combine input IDs
         final_output['input_ids'] = torch.cat([
             left_side['input_ids'],
